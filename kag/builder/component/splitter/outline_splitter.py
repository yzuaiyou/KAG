--- conflicted
+++ resolved
@@ -17,14 +17,9 @@
 from typing import List, Type, Union, Tuple
 
 import matplotlib.pyplot as plt
-<<<<<<< HEAD
-from knext.common.base.runnable import Input, Output
-from kag.common.conf import KAG_PROJECT_CONF
-=======
 from kag.interface.common.prompt import PromptABC
 from knext.common.base.runnable import Input, Output
 from kag.common.conf import KAG_PROJECT_CONF, KAG_CONFIG
->>>>>>> 726ecd7a
 from kag.common.utils import generate_hash_id
 from kag.builder.model.chunk import Chunk, dump_chunks
 from kag.builder.model.chunk import ChunkTypeEnum
@@ -42,27 +37,17 @@
         self,
         llm: LLMClient,
         min_length: int = 100,
-<<<<<<< HEAD
-        workers: int = 32,
-        chunk_size: int = 500,
-        llm_max_tokens: int = 102400,
-=======
         workers: int = 10,
         chunk_size: int = 500,
         llm_max_tokens: int = 8000,
->>>>>>> 726ecd7a
         align_parallel: bool = False,
         **kwargs,
     ):
         super().__init__(**kwargs)
         self.llm = llm
-<<<<<<< HEAD
-        self.prompt = OutlinePrompt(KAG_PROJECT_CONF.language)
-=======
         self.prompt = PromptABC.from_config(
             {"type": "outline", "language": KAG_PROJECT_CONF.language}
         )
->>>>>>> 726ecd7a
         self.min_length = min_length
         self.workers = workers
         self.chunk_size = chunk_size
@@ -194,15 +179,10 @@
             return []
 
         # 初始化align prompt
-<<<<<<< HEAD
-        language = os.getenv("KAG_PROMPT_LANGUAGE", "zh")
-        align_prompt = OutlineAlignPrompt(language)
-=======
         align_prompt = PromptABC.from_config(
             {"type": "outline_align", "language": KAG_PROJECT_CONF.language}
         )
 
->>>>>>> 726ecd7a
         max_length = 4000
 
         try:
@@ -823,8 +803,6 @@
 
         返回：
         - List[Chunk]，分割后的 chunk 列表。
-<<<<<<< HEAD
-=======
         """
 
         if not outlines or len(outlines) == 0:
@@ -933,7 +911,6 @@
 
         返回：
         - List[Chunk]，分割后的 chunk 列表。
->>>>>>> 726ecd7a
         """
 
         if not outlines or len(outlines) == 0:
@@ -957,117 +934,6 @@
                     continue
                 seen_titles.add(title)
 
-<<<<<<< HEAD
-        if not position_check:
-            return []
-
-        chunks = []
-        father_stack = []
-
-        for idx, (outline, start) in enumerate(position_check):
-            title, level = outline
-            end = (
-                position_check[idx + 1][1]
-                if idx + 1 < len(position_check)
-                else len(content)
-            )
-            while father_stack and father_stack[-1][1] >= level:
-                father_stack.pop()
-            full_path = "/".join([item[0] for item in father_stack] + [title])
-            chunk_content = content[start:end]
-
-            # add origin kwargs
-            origin_properties = {}
-            for key, value in org_chunk[0].kwargs.items():
-                origin_properties[key] = value
-
-            chunk = Chunk(
-                id=generate_hash_id(f"{full_path}#{idx}"),
-                name=full_path,
-                content=chunk_content,
-                **origin_properties,
-                start=start,
-                end=end,
-            )
-            chunks.append(chunk)
-            father_stack.append((title, level))
-
-        # 导出start end的chunk结果
-        # dump_chunks_with_start_end(chunks, output_path="./start_end_chunk.json")
-
-        # 合并过短的 chunks
-        merged_chunks = []
-        buffer = None
-
-        for chunk in chunks:
-            if buffer:
-                # 当前 chunk 合并到 buffer 中
-                if (
-                    chunk.name.startswith(buffer.name)  # 同一父级目录
-                    and len(buffer.content) + len(chunk.content) <= max_length
-                ):
-                    buffer.content += chunk.content
-                    continue
-                else:
-                    merged_chunks.append(buffer)
-                    buffer = None
-
-            if len(chunk.content) < min_length:
-                # 缓存过短的 chunk
-                buffer = chunk
-            else:
-                # 长度足够，直接加入结果
-                merged_chunks.append(chunk)
-
-        # 如果最后一个 chunk 被缓存在 buffer，直接加入结果
-        if buffer:
-            merged_chunks.append(buffer)
-
-        for idx, chunk in enumerate(merged_chunks):
-            chunk.prev_content = merged_chunks[idx - 1].content if idx > 0 else None
-            chunk.next_content = (
-                merged_chunks[idx + 1].content if idx < len(merged_chunks) - 1 else None
-            )
-
-        return merged_chunks
-
-    def sep_by_outline_with_outline_tree(self, content, outlines, org_chunk=None):
-        """
-        按层级划分内容为 chunks，剔除无效的标题，并忽略重复的标题。
-
-        参数：
-        - content: str，完整内容。
-        - outlines: List[Tuple[str, int]]，每个标题及其层级的列表。
-        - min_length: int，chunk 的最小长度，低于此值时尝试合并。
-        - max_length: int，chunk 的最大长度，合并后不能超过此值。
-
-        返回：
-        - List[Chunk]，分割后的 chunk 列表。
-        """
-
-        if not outlines or len(outlines) == 0:
-            cutted = []
-            if isinstance(org_chunk, list):
-                for item in org_chunk:
-                    cutted.extend(self.slide_window_chunk(item))
-            return cutted
-
-        position_check = []
-        seen_titles = set()
-        for outline in outlines:
-            title, level = outline
-            start = content.find(title)
-            if start != -1 and title not in seen_titles:
-                # 检查position_check是否为空或者当前start是否大于上一个元素的start
-                if not position_check or start > position_check[-1][1]:
-                    position_check.append((outline, start))
-                else:
-                    # 如果当前start不大于上一个元素的start，则跳过这个元素
-                    continue
-                seen_titles.add(title)
-
-=======
->>>>>>> 726ecd7a
         for idx, (outline, start) in enumerate(position_check):
             title, level = outline
             end = (
@@ -1232,13 +1098,9 @@
     docx_reader = DocxReader()
     txt_reader = TXTReader()
     length_splitter = LengthSplitter(split_length=5000)
-<<<<<<< HEAD
-    outline_splitter = OutlineSplitter()
-=======
 
     llm = LLMClient.from_config(KAG_CONFIG.all_config["llm"])
     outline_splitter = OutlineSplitter(llm=llm)
->>>>>>> 726ecd7a
     txt_path = os.path.join(
         os.path.dirname(__file__), "../../../../tests/builder/data/儿科学_short.txt"
     )
