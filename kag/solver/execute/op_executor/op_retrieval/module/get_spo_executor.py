import logging
from typing import List, Dict, Tuple

from kag.solver.common.base import judge_is_answered
from kag.solver.execute.op_executor.op_executor import OpExecutor
from kag.interface.solver.base_model import SPOEntity, SPOBase, LFPlan, SubQueryResult
from kag.solver.execute.sub_query_generator import LFSubGenerator
from kag.solver.logic.core_modules.common.one_hop_graph import (
    EntityData,
    KgGraph,
    RelationData,
)
from kag.solver.logic.core_modules.common.schema_utils import SchemaUtils
from kag.solver.logic.core_modules.parser.logic_node_parser import GetSPONode
from kag.solver.retriever.base.kg_retriever import KGRetriever
from kag.solver.retriever.chunk_retriever import ChunkRetriever
from kag.solver.retriever.exact_kg_retriever import ExactKgRetriever
from kag.solver.retriever.fuzzy_kg_retriever import FuzzyKgRetriever
from kag.solver.utils import init_prompt_with_fallback

logger = logging.getLogger()


def _get_entity_node_from_lf(e: SPOEntity):
    if not e.id_set:
        return []
    ret = []
    for biz_id in e.id_set:
        d = EntityData()
        d.biz_id = biz_id
        d.type = e.get_entity_first_std_type()
        d.type_zh = e.get_un_std_entity_first_type_or_std()
        ret.append(d)
    return ret


class GetSPOExecutor(OpExecutor):
    """
    Executor for the 'get_spo' operator.

    This class is used to retrieve one-hop graphs based on the given parameters.
    It extends the base `OpExecutor` class and initializes additional components specific to retrieving SPO triples.
    """

    def __init__(
        self,
        schema: SchemaUtils,
        **kwargs,
    ):
        """
        Initializes the GetSPOExecutor with necessary components.

        Parameters:
            schema (SchemaUtils): Semantic structure definition to assist in the parsing process.
        """
        super().__init__(schema, **kwargs)

        self.exact_kg_retriever: ExactKgRetriever = kwargs.get("exact_kg_retriever")
        self.fuzzy_kg_retriever: FuzzyKgRetriever = kwargs.get("fuzzy_kg_retriever")
        self.chunk_retriever: ChunkRetriever = kwargs.get("chunk_retriever")
        self.force_chunk_retriever = kwargs.get("force_chunk_retriever")

        self.rewrite_sub_query_prompt = init_prompt_with_fallback(
            "rewrite_sub_query", self.biz_scene
        )

        # Generate
        self.generator = LFSubGenerator(llm_client=self.llm_module)

    def get_mentioned_entity(self, n: GetSPONode, kg_graph: KgGraph):
        entities_candis = []
        s_data = kg_graph.get_entity_by_alias(n.s.alias_name)
        if (
            s_data is None
            and isinstance(n.s, SPOEntity)
            and n.s.entity_name
            and len(n.s.id_set) == 0
        ):
            entities_candis.append(n.s)

        el_kg_graph = KgGraph()
        if isinstance(n, GetSPONode):
            o_data = kg_graph.get_entity_by_alias(n.o.alias_name)
            if (
                o_data is None
                and isinstance(n.o, SPOEntity)
                and n.o.entity_name
                and len(n.o.id_set) == 0
            ):
                entities_candis.append(n.o)
            el_kg_graph.query_graph[n.p.alias_name] = {
                "s": n.s.alias_name,
                "p": n.p.alias_name,
                "o": n.o.alias_name,
            }
        return entities_candis

    def _get_start_node_list(self, s: SPOBase, kg_graph: KgGraph) -> List[EntityData]:
        s_data_set = []
        if isinstance(s, SPOEntity) and len(s.id_set) > 0:
            s_data_set = _get_entity_node_from_lf(s)
        else:
            s_data_set_up = kg_graph.get_entity_by_alias(s.alias_name)
            if s_data_set_up is not None:
                for s_data in s_data_set_up:
                    if isinstance(s_data, EntityData) and s_data.type != "attribute":
                        s_data_set.append(s_data)
                    if isinstance(s_data, RelationData):
                        s_data_set.append(s_data)
        return s_data_set

    def _kg_match(
        self,
        logic_node: GetSPONode,
        req_id: str,
        kg_retriever: KGRetriever,
        kg_graph: KgGraph,
        process_info: dict,
        param: dict,
    ) -> Tuple[bool, KgGraph]:
<<<<<<< HEAD
        if not kg_retriever:
            return False, KgGraph()

        if not isinstance(logic_node, GetSPONode):
=======
        if not isinstance(logic_node, GetSPONode) or kg_retriever is None:
>>>>>>> 0a62321c
            return False, KgGraph()

        n: GetSPONode = logic_node

        copy_kg_graph = KgGraph()
        copy_kg_graph.merge_kg_graph(kg_graph)
        copy_kg_graph.query_graph[n.p.alias_name] = {
            "s": n.s.alias_name,
            "p": n.p.alias_name,
            "o": n.o.alias_name,
        }
        mentioned_entities = self.get_mentioned_entity(n, copy_kg_graph)
        if mentioned_entities:
            el_kg_graph = KgGraph()
            el_kg_graph.query_graph[n.p.alias_name] = {
                "s": n.s.alias_name,
                "p": n.p.alias_name,
                "o": n.o.alias_name,
            }
            for mentioned_entity in mentioned_entities:
                linked_entities: List[EntityData] = kg_retriever.retrieval_entity(
                    mentioned_entity, kwargs=param
                )
                for entity_id_info in linked_entities:
                    entity_type_zh = (
                        self.schema.node_en_zh[
                            self.schema.get_label_without_prefix(entity_id_info.type)
                        ]
                        if self.schema is not None
                        and self.schema.get_label_without_prefix(entity_id_info.type)
                        in self.schema.node_en_zh.keys()
                        else None
                    )
                    entity_id_info.type_zh = entity_type_zh
                el_kg_graph.nodes_alias.append(mentioned_entity.alias_name)
                el_kg_graph.entity_map[mentioned_entity.alias_name] = linked_entities
            copy_kg_graph.merge_kg_graph(el_kg_graph)

        s_data_set = self._get_start_node_list(n.s, copy_kg_graph)
        o_data_set = self._get_start_node_list(n.o, copy_kg_graph)
        if len(s_data_set) == 0 and len(o_data_set) == 0:
            return False, copy_kg_graph

        one_hop_graph_list = kg_retriever.recall_one_hop_graph(
            logic_node, s_data_set, o_data_set, kwargs=param
        )
        cur_kg_graph = kg_retriever.retrieval_relation(
            logic_node, one_hop_graph_list, kwargs=param
        )
        spo_res = cur_kg_graph.get_entity_by_alias(n.p.alias_name)
        if not spo_res:
            return False, copy_kg_graph
        cur_kg_graph.nodes_alias.append(n.s.alias_name)
        cur_kg_graph.nodes_alias.append(n.o.alias_name)
        cur_kg_graph.edge_alias.append(n.p.alias_name)
        copy_kg_graph.merge_kg_graph(cur_kg_graph)
        process_info[logic_node.sub_query]["spo_retrieved"] = spo_res
        process_info[logic_node.sub_query]["match_type"] = (
            "exact spo" if isinstance(kg_retriever, ExactKgRetriever) else "fuzzy spo"
        )
        return True, copy_kg_graph

    def _rewrite_sub_query_with_history_qa(self, history: List[LFPlan], sub_query):
        if history:
            history_qa = []
            sub_query_rewrite = []
            for idx, plan in enumerate(history):
                if plan.res and plan.res.if_answered:
                    history_qa.append(
                        f"step{idx}:{plan.rewrite_query}\nanswer:{plan.res.sub_answer}"
                    )
            sub_query_rewrite_l = self.llm_module.invoke(
                {
                    "history_qa": "\n".join(history_qa),
                    "question": sub_query,
                },
                self.rewrite_sub_query_prompt,
                with_json_parse=False,
            )
            if isinstance(sub_query_rewrite_l, list):
                sub_query_rewrite = []
                for sub_query_rewrite_i in sub_query_rewrite_l:
                    sub_query_rewrite.append(
                        sub_query_rewrite_i
                        if sub_query_rewrite_i
                        and sub_query_rewrite_i.lower() not in ["[]", "i don't know"]
                        else sub_query
                    )
            elif isinstance(sub_query_rewrite_l, str):
                sub_query_rewrite = [
                    (
                        sub_query_rewrite_l
                        if sub_query_rewrite_l
                        and sub_query_rewrite_l.lower() not in ["[]", "i don't know"]
                        else sub_query
                    )
                ]
            return_query = []
            for q in sub_query_rewrite:
                if q == "" or q is None:
                    continue
                return_query.append(q)
            if len(return_query) == 0:
                return_query = [sub_query]
            return return_query
        else:
            return [sub_query]

    def _execute_chunk_answer(
        self,
        query: str,
        lf: LFPlan,
        process_info: Dict,
        kg_graph: KgGraph,
        history: List[LFPlan],
        params: dict,
    ) -> SubQueryResult:
        if self.chunk_retriever and (
            not judge_is_answered(lf.res.sub_answer) or self.force_chunk_retriever
        ):
            if self.force_chunk_retriever:
                # force chunk retriever, so we clear kg solved answer
                process_info["kg_solved_answer"] = []
            # chunk retriever
            all_related_entities = kg_graph.get_all_spo()
            all_related_entities = list(set(all_related_entities))
            sub_queries = self._rewrite_sub_query_with_history_qa(
                history, lf.lf_node.sub_query
            )
            lf.rewrite_query = sub_queries
            doc_retrieved = self.chunk_retriever.recall_docs(
                queries=[query] + sub_queries,
                retrieved_spo=all_related_entities,
                kwargs=params,
            )
            lf.res.doc_retrieved = doc_retrieved
            process_info[lf.query]["doc_retrieved"] = doc_retrieved
            process_info[lf.query]["match_type"] = "chunk"
            # generate sub answer by chunk ans spo
            docs = ["#".join(item.split("#")[:-1]) for item in doc_retrieved]
            lf.res.sub_answer = self.generator.generate_sub_answer(
                lf.query, lf.res.spo_retrieved, docs, history
            )
        return lf.res

    def executor(
        self,
        nl_query: str,
        lf_plan: LFPlan,
        req_id: str,
        kg_graph: KgGraph,
        process_info: dict,
        history: List[LFPlan],
        param: dict,
    ) -> Dict:
        if not isinstance(lf_plan.lf_node, GetSPONode):
            return {}
        n = lf_plan.lf_node

        kg_graph.alias_set.append(n.s.alias_name.alias_name)
        kg_graph.alias_set.append(n.p.alias_name.alias_name)
        kg_graph.alias_set.append(n.o.alias_name.alias_name)

        if not lf_plan.res.is_executed:
            kg_graph.logic_form_base[n.s.alias_name] = n.s
            kg_graph.logic_form_base[n.p.alias_name] = n.p
            kg_graph.logic_form_base[n.o.alias_name] = n.o

            is_success, exact_matched_graph = self._kg_match(
                n, req_id, self.exact_kg_retriever, kg_graph, process_info, param
            )
            if is_success:
                kg_graph.merge_kg_graph(exact_matched_graph)
            else:
                _, fuzzy_matched_graph = self._kg_match(
                    n, req_id, self.fuzzy_kg_retriever, kg_graph, process_info, param
                )
                kg_graph.merge_kg_graph(fuzzy_matched_graph)
            lf_plan.res.spo_retrieved = process_info[lf_plan.lf_node.sub_query].get(
                "spo_retrieved", []
            )
            lf_plan.res.sub_answer = process_info[lf_plan.lf_node.sub_query][
                "kg_answer"
            ]
            lf_plan.res.doc_retrieved = []
            lf_plan.res.match_type = process_info[lf_plan.lf_node.sub_query][
                "match_type"
            ]
        else:
            # generate sub answer
            if not judge_is_answered(lf_plan.res.sub_answer) and (
                len(lf_plan.res.spo_retrieved) and not self.force_chunk_retriever
            ):
                # try to use spo to generate answer
                lf_plan.res.sub_answer = self.generator.generate_sub_answer(
                    lf_plan.query, lf_plan.res.spo_retrieved, [], history
                )
            if not judge_is_answered(lf_plan.res.sub_answer):
                # chunk retriever
                self._execute_chunk_answer(
                    nl_query, lf_plan, process_info, kg_graph, history, param
                )
            lf_plan.res.if_answered = judge_is_answered(lf_plan.res.sub_answer)
            lf_plan.res.match_type = process_info[lf_plan.query]["match_type"]
            answer_pair = lf_plan.res.get_qa_pair()
            if answer_pair and isinstance(lf_plan.lf_node, GetSPONode):
                kg_graph.add_answered_alias(
                    lf_plan.lf_node.s.alias_name.alias_name, answer_pair
                )
                kg_graph.add_answered_alias(
                    lf_plan.lf_node.o.alias_name.alias_name, answer_pair
                )

        return process_info[lf_plan.lf_node.sub_query]<|MERGE_RESOLUTION|>--- conflicted
+++ resolved
@@ -118,14 +118,10 @@
         process_info: dict,
         param: dict,
     ) -> Tuple[bool, KgGraph]:
-<<<<<<< HEAD
         if not kg_retriever:
             return False, KgGraph()
 
         if not isinstance(logic_node, GetSPONode):
-=======
-        if not isinstance(logic_node, GetSPONode) or kg_retriever is None:
->>>>>>> 0a62321c
             return False, KgGraph()
 
         n: GetSPONode = logic_node
