--- conflicted
+++ resolved
@@ -85,13 +85,7 @@
                 node = SearchTreeNode(sub_q_str, func_str)
                 if history.has_node(node=node):
                     node: SearchTreeNode = history.get_node_in_graph(node)
-<<<<<<< HEAD
-                    if node.answer is None:
-                        break
-                    if "i don't know" in node.answer.lower():
-=======
                     if node.answer is None or "i don't know" in node.answer.lower():
->>>>>>> eca15768
                         break
                     continue
                 history.add_now_procesing_ndoe(node)
@@ -243,23 +237,22 @@
             ]
             for i, future in enumerate(futures):
                 if 0 == i:
-                    res, trace_log = future.result()
-                    if "i don't know" not in res.lower():
+                    try:
+                        res, trace_log = future.result()
+                        if "i don't know" not in res.lower():
+                            self.update_node(node, res, trace_log)
+                            return res
+                    except Exception as e:
+                        logger.warning(f"table chunk failed {e}", exc_info=True)
+                elif 1 == i:
+                    try:
+                        res, trace_log = future.result()
                         self.update_node(node, res, trace_log)
                         return res
-                elif 1 == i:
-                    res, trace_log = future.result()
-<<<<<<< HEAD
-                    self.update_node(node, res, trace_log)
-                    return res
-        return "I don't know"
-=======
-                    if "i don't know" not in res.lower():
-                        self.update_node(node, res, trace_log)
-                        return res
+                    except Exception as e:
+                        logger.warning(f"chunk failed {e}", exc_info=True)
         node.answer = "I don't know"
         return node.answer
->>>>>>> eca15768
 
     def update_node(self, node, res, trace_log):
         if len(trace_log) == 1 and "report_info" in trace_log[0]:
