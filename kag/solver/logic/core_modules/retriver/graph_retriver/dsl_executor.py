import concurrent.futures
import itertools
import logging
import time
from typing import List

from knext.reasoner import TableResult, ReasonTask
from knext.reasoner.client import ReasonerClient
from kag.solver.logic.core_modules.common.one_hop_graph import copy_one_hop_graph_data, EntityData, Prop, \
    OneHopGraphData, RelationData
from kag.solver.logic.core_modules.common.schema_utils import SchemaUtils
from kag.solver.logic.core_modules.common.utils import generate_biz_id_with_type
from kag.solver.logic.core_modules.config import LogicFormConfiguration
from kag.solver.logic.core_modules.parser.logic_node_parser import GetSPONode

logger = logging.getLogger()


class DslRunner:
    def __init__(self, project_id: str, schema: SchemaUtils, config: LogicFormConfiguration):
        # Initialize the DslRunner with project ID, schema, and configuration.
        """
        Initialize the DslRunner for graph database access using Cypher or other languages to retrieve results as OneHopGraph.

        :param project_id: A string representing the ID of the project.
        :param schema: An object of type Schema used for defining the structure of the graph data.
        :param config: An instance of LogicFormConfiguration containing configuration settings.
        """
        self.project_id = project_id
        self.schema = schema
        self.config = config
        self.rc = ReasonerClient(self.config.host_addr, int(self.project_id))

    def get_cached_one_hop_data(self, query_one_graph_cache: dict, biz_id, spo_name):
        if biz_id in query_one_graph_cache.keys():
            return copy_one_hop_graph_data(query_one_graph_cache[biz_id], spo_name)
        return None

    def call_sub_event(self, s_biz_id_set: list, s_node_type: str, o_node_type: str, p_name: str, out_direct: bool,
                       filter_map: dict = None):
        pass

    def run_dsl(self, query, dsl, start_id, params, schema: SchemaUtils, graph_output=False):
        pass

    """
        batch query with s and o
    """

    def query_vertex_one_graph_by_s_o_ids(self, s_node_set: List[EntityData], o_node_set: List[EntityData],
                                          cached_map: dict,n: GetSPONode=None):
        pass

    """
        batch query with s, only get property
    """

    def query_vertex_property_by_s_ids(self, s_biz_id_set: list, s_node_type: str, cached_map: dict):
        pass


class DslRunnerOnGraphStore(DslRunner):

    def __init__(self, project_id, schema: SchemaUtils, config: LogicFormConfiguration):
        super().__init__(project_id, schema, config)
        self.schema = schema

    def run_dsl(self, query, dsl, start_id, params, schema: SchemaUtils, graph_output=False):
        pass

    def _get_filter_gql(self, filter_map: dict, alias: str):
        if filter_map is None or alias not in filter_map:
            return None
        return filter_map[alias]

    def _convert_node_to_json(self, node_str):
        try:
            import json
            node = json.loads(node_str)
        except Exception as e:
            logger.warning(f"_convert_node_to_json failed {e}")
            return {}
        return {
            'id': node['id'],
            'type': node['__label__'],
            'propertyValues': dict(node)
        }

    def _convert_edge_to_json(self, p_str):
        try:
            import json
            p = json.loads(p_str)
        except:
            return {}
        prop = dict(p)
        prop['original_src_id1__'] = p['__from_id__']
        prop['original_dst_id2__'] = p['__to_id__']
        return {
            'type': p['__label__'],
            'propertyValues': prop
        }

    def replace_qota(self, s: str):
        return s.replace("'", "\\'")

    def _generate_gql_type(self, biz_set: list, node_type: str):
        if biz_set is None or len(biz_set) == 0 or node_type is None:
            return ":Entity"
        return f":{node_type}"
    """
        batch query with s and o
    """

    def _do_query_vertex_one_graph_by_s_o_ids(self, s_biz_id: list, s_node_type: str, o_biz_id: list, o_node_type: str,
                                              p_name: str = None, filter_map: dict = None):

        s_biz_id_set = [f'"{self.replace_qota(str(s_id))}"' for s_id in s_biz_id]

        o_biz_id_set = []
        if o_biz_id is not None:
            o_biz_id_set = [f"'{self.replace_qota(str(o_id))}'" for o_id in o_biz_id]

        s_where_cluase = None
        return_cluase = ["p"]
        return_cluase.append("s.id as s_id")
        return_cluase.append("o.id as o_id")

        return_cluase.append("s")

        s_where_filter_cluase = self._get_filter_gql(filter_map, "s")
        if s_where_filter_cluase is not None:
            s_where_cluase = f"{s_where_filter_cluase}"

        o_where_cluase = None

        o_where_filter_cluase = self._get_filter_gql(filter_map, "o")
        if o_where_filter_cluase is not None:
            o_where_cluase = f"{o_where_filter_cluase}"
        return_cluase.append("o")

        p_where_cluase = self._get_filter_gql(filter_map, "p")

        s_gql = f"(s{self._generate_gql_type(s_biz_id_set, s_node_type)})"
        o_gql = f"(o{self._generate_gql_type(o_biz_id_set, o_node_type)})"
        where_cluase = []
        if s_where_cluase:
            where_cluase.append(s_where_cluase)

        if o_where_cluase:
            where_cluase.append(o_where_cluase)

        if p_where_cluase:
            where_cluase.append(p_where_cluase)
        gql_param = {
            "start_alias": "s" if len(s_biz_id_set) > 0 else "o",
            "s_type": s_node_type,
            "o_type": o_node_type
        }
        if len(s_biz_id_set) > 0:
            where_cluase.append(f"s.id in $sid")
            gql_param["sid"] = f'[{",".join(s_biz_id_set)}]'

        if len(o_biz_id_set) > 0:
            where_cluase.append(f"o.id in $oid")
            gql_param["oid"] = f'[{",".join(o_biz_id_set)}]'
        if p_name is None:
            p_name = "rdf_expand()"
        gql_set = self._generate_gql_prio_set(s_node_type, s_biz_id_set, o_node_type, o_biz_id_set, p_name, where_cluase, return_cluase)
        logger.debug("query_vertex_one_graph_by_s_o_ids query " + str(gql_set))

        start_time = time.time()
        for gql in gql_set:
            res = self.rc.syn_execute(gql, **gql_param)
            add_alias = []
            if len(s_biz_id_set) > 0:
                add_alias.append("s")
            if len(o_biz_id_set) > 0:
                add_alias.append("o")
            out = self.parse_one_hot_graph_graph_detail_with_id_map(res.task, add_alias)
            logger.debug(f"query_vertex_one_graph_by_s_o_ids {s_biz_id_set} cost end time {time.time() - start_time}")
            if out is not None and len(out) > 0:
                return out
        return {}

    def _generate_gql_prio_set(self, s_type, s_biz_id_set, o_type, o_biz_id_set, p_type, where_cluase, return_cluase):
        s_gql = f"(s{self._generate_gql_type(s_biz_id_set, s_type)})"
        o_gql = f"(o{self._generate_gql_type(o_biz_id_set, o_type)})"
        rdf_expand_gql = f"""match {s_gql}-[p:rdf_expand()]-{o_gql}
        {'where ' + "and".join(where_cluase) if len(where_cluase) > 0 else ''}
        return {','.join(return_cluase)}"""
        if p_type == "rdf_expand()":
            return [rdf_expand_gql]
        s_without_prefix_type = self.schema.get_label_without_prefix(s_type)
        o_without_prefix_type = self.schema.get_label_without_prefix(o_type)
        ret_gql = []
        if (s_without_prefix_type, o_without_prefix_type) in self.schema.so_p_en and p_type in self.schema.so_p_en[(s_without_prefix_type, o_without_prefix_type)]:
            ret_gql.append(f"""match (s:{s_type})-[p:{p_type}]->(o:{o_type})
        {'where ' + "and".join(where_cluase) if len(where_cluase) > 0 else ''}
        return {','.join(return_cluase)}""")
        if (o_without_prefix_type, s_without_prefix_type) in self.schema.op_s_en  and p_type in self.schema.op_s_en[(o_without_prefix_type, s_without_prefix_type)]:
            ret_gql.append(f"""match (s:{s_type})<-[p:{p_type}]-(o:{o_type})
                    {'where ' + "and".join(where_cluase) if len(where_cluase) > 0 else ''}
                    return {','.join(return_cluase)}""")
        ret_gql.append(rdf_expand_gql)
        return ret_gql

    def _cartesian_product_with_default(self, list1, list2, default=None):
        # 如果任何一个列表为空，使用包含默认值的列表替代
        list1 = list1 if list1 else [default]
        list2 = list2 if list2 else [default]

        return list(itertools.product(list1, list2))

    def _get_node_type_zh(self, node_type):
        if node_type == "attribute":
            return "文本"
        return node_type
    def _get_p_type_name(self, n: GetSPONode):
        if n is None:
            return None
        return n.p.get_entity_first_type()
    def _get_entity_type_name(self, d: EntityData, n: GetSPONode=None, alias=None):
        if d is None and n is None:
            return None
        return self.schema.get_label_within_prefix(n.s.get_entity_first_type() if alias=="s" else n.o.get_entity_first_type()) if d is None else d.type

    def query_vertex_one_graph_by_s_o_ids(self, s_node_set: List[EntityData], o_node_set: List[EntityData],
                                          cached_map: dict, n: GetSPONode=None):
        one_hop_graph_map = {}
        is_enable_cache = True
        if (len(s_node_set) != 0 and len(o_node_set) != 0) or self._get_p_type_name(n):
            # do not cache
            is_enable_cache = False
        s_uncached_biz_id = []
        o_uncached_biz_id = []
        if is_enable_cache:
            for s_node in s_node_set:
                cached_id = generate_biz_id_with_type(s_node.biz_id, self._get_node_type_zh(s_node.type_zh if s_node.type_zh else s_node.type))
                cached_graph = self.get_cached_one_hop_data(cached_map, cached_id, "s")
                if cached_graph:
                    one_hop_graph_map[cached_id] = cached_graph
                else:
                    s_uncached_biz_id.append(s_node)

            for o_node in o_node_set:
                cached_id = generate_biz_id_with_type(o_node.biz_id, self._get_node_type_zh(o_node.type_zh if o_node.type_zh else o_node.type))
                cached_graph = self.get_cached_one_hop_data(cached_map, cached_id, "o")
                if cached_graph:
                    one_hop_graph_map[cached_id] = cached_graph
                else:
                    o_uncached_biz_id.append(o_node)
            if len(s_uncached_biz_id) == 0 and len(o_uncached_biz_id) == 0:
                return one_hop_graph_map
        else:
            s_uncached_biz_id = s_node_set
            o_uncached_biz_id = o_node_set

        combined_list = self._shuffle_query_node(s_uncached_biz_id, o_uncached_biz_id)
        with concurrent.futures.ThreadPoolExecutor() as executor:
            futures = [
                executor.submit(self._do_query_vertex_one_graph_by_s_o_ids, [] if s_node is None else [s_node.biz_id],
                                self._get_entity_type_name(s_node, n, "s"), [] if o_node is None else [o_node.biz_id],
                                self._get_entity_type_name(o_node, n, "o"), self._get_p_type_name(n)) for
                s_node, o_node in
                combined_list]
            results = [future.result() for future in concurrent.futures.as_completed(futures)]
            for r in results:
                one_hop_graph_map.update(r)
        for node in s_uncached_biz_id + o_uncached_biz_id:
            cached_id = generate_biz_id_with_type(node.biz_id, self._get_node_type_zh(node.type_zh if node.type_zh else node.type))
            if cached_id not in one_hop_graph_map:
                continue
            one_hop_graph = one_hop_graph_map[cached_id]
            one_hop_graph.s.score = node.score
        # updated score
        return one_hop_graph_map

    def _shuffle_query_node(self, s_nodes: List[EntityData], o_nodes: List[EntityData]):
        s_group_types = self._extra_node_id_group_by_type(s_nodes)
        o_group_types = self._extra_node_id_group_by_type(o_nodes)
        combined_list = self._cartesian_product_with_default(s_group_types, o_group_types)
        node_ids = []
        for s_group, o_group in combined_list:
            node_ids = node_ids + self._cartesian_product_with_default(s_group, o_group)
        return node_ids

    def _extra_node_id_group_by_type(self, nodes: List[EntityData]):
        type_map = {}
        for node in nodes:
            if node.type not in type_map:
                type_map[node.type] = []
            type_map[node.type].append(node)
        return list(type_map.values())

    def query_vertex_property_by_s_ids(self, s_biz_id_set: list, s_node_type: str, cached_map: dict):
        one_hop_graph_dict = {}
        s_uncached_biz_id_set = []
        s_node_type_zh = self._get_node_type_zh(s_node_type)
        for s_id in s_biz_id_set:
            cache_id_with_type = generate_biz_id_with_type(s_id, s_node_type_zh)
            cached_graph = self.get_cached_one_hop_data(cached_map, cache_id_with_type, "s")
            if cached_graph:
                one_hop_graph_dict[cache_id_with_type] = cached_graph
            else:
                s_uncached_biz_id_set.append(s_id)
        if len(s_uncached_biz_id_set) == 0:
            return one_hop_graph_dict

        s_biz_id_set = s_uncached_biz_id_set
        s_biz_id_set = [f"'{self.replace_qota(str(s_id))}'" for s_id in s_biz_id_set]

        return_cluase = []
        id_rep = "id"

        gql_param = {
            "start_alias": "s"
        }
        if len(s_biz_id_set) > 0:
            s_where_cluase = "s.id in $sid"
            gql_param["sid"] = f"[{','.join(s_biz_id_set)}]"
        else:
            return {}

        return_cluase.append("s")
        return_cluase.append("s.id as s_id")

        gql = f"""
        match (s{':' + 'Entity' if len(s_biz_id_set) != 0 else ''}{' where ' + s_where_cluase if s_where_cluase else ''})
        return {','.join(return_cluase)}
        """
        logger.debug("query_vertex_one_graph_by_s_o_ids query " + gql)
        start_time = time.time()

        res = self.rc.syn_execute(gql, **gql_param)
        add_alias = []
        if len(s_biz_id_set) > 0:
            add_alias.append("s")
        out = self.parse_one_hot_graph_graph_detail_with_id_map(res.task, add_alias)
        one_hop_graph_dict.update(out)
        logger.debug(f"query_vertex_one_graph_by_s_o_ids {s_biz_id_set} cost end time {time.time() - start_time}")
        return one_hop_graph_dict

    def _trans_normal_p_json(self, p_json, s_json, o_json):
        s_type = s_json['type']
        s_biz_id = s_json["propertyValues"]["id"]
        o_type = o_json['type']
        o_biz_id = o_json["propertyValues"]["id"]
        p_total_type_name = p_json['type']
        if len(s_type) > len(o_type):
            p_type = p_json['type'].replace(s_type, "").replace(o_type, "").replace("_", "")
        else:
            p_type = p_json['type'].replace(o_type, "").replace(s_type, "").replace("_", "")
        p_info = {}
        from_id = None
        to_id = None
        for property_key in p_json['propertyValues'].keys():
            if property_key == "original_src_id1__":
                from_id = p_json['propertyValues'][property_key]
            elif property_key == "original_dst_id2__":
                to_id = p_json['propertyValues'][property_key]
            else:
                p_info[property_key] = p_json['propertyValues'][property_key]
        if from_id is None or to_id is None:
            return None
        """
        rel.from_id = json_dict["__from_id__"]
        rel.from_type = json_dict["__from_id_type__"]
        rel.end_id = json_dict["__to_id__"]
        rel.end_type = json_dict["__to_id_type__"]
        rel.type = json_dict["__label__"]
        """
        if s_type in p_total_type_name and s_type != o_type:
            is_out_edge = p_total_type_name.startswith(s_type)
        else:
            is_out_edge = from_id == s_biz_id

        if is_out_edge:
            p_info.update({
                "__label__": p_type,
                "__from_id__": s_biz_id,
                "__from_id_type__": s_type,
                "__to_id__": o_biz_id,
                "__to_id_type__": o_type
            })
        else:
            p_info.update({
                "__label__": p_type,
                "__from_id__": o_biz_id,
                "__from_id_type__": o_type,
                "__to_id__": s_biz_id,
                "__to_id_type__": s_type
            })

        return p_info

    def _check_need_property(self, json_data):
        if "propertyValues" not in json_data.keys():
            return False
        if "type" not in json_data.keys():
            return False
        if "id" not in json_data.keys():
            return False
        if "id" not in json_data["propertyValues"].keys():
            return False
        return True

    def parse_one_hot_graph_graph_detail_with_id_map(self, task_resp: ReasonTask, add_alias: list):
        one_hop_graph_map = {}
        if task_resp is None or task_resp.status != "FINISH":
            return one_hop_graph_map
        detail = task_resp.result_table_result
        if detail.total == 0:
            return one_hop_graph_map
        tmp_graph_parse_result_map = {}
        s_index = -1
        p_index = -1
        o_index = -1
        # format header s, p
        for i in range(len(detail.header)):
            if detail.header[i] == "s":
                s_index = i
            elif detail.header[i] == "p":
                p_index = i
            elif detail.header[i] == "o":
                o_index = i
        if p_index is None:
            return one_hop_graph_map

        # get all EntityData first
        for data in detail.rows:
            s_entity = None
            o_entity = None
            s_json = {}
            if s_index != -1:
                s_json = self._convert_node_to_json(data[s_index])
                if self._check_need_property(s_json) is False:
                    continue
                prop_values = s_json['propertyValues']
                s_biz_id = prop_values["id"]
                s_type_name = s_json["type"]
                s_biz_id_with_type_name = generate_biz_id_with_type(s_biz_id, self._get_node_type_zh(s_type_name))
                if s_biz_id_with_type_name not in tmp_graph_parse_result_map.keys():
                    s_entity = EntityData()
                    s_entity.type = s_type_name
                    s_entity.type_zh = self._get_node_type_zh(s_type_name)
                    s_entity.prop = Prop.from_dict(prop_values, s_entity.type, self.schema)
                    s_entity.biz_id = s_biz_id
                    s_entity.name = prop_values.get("name", "")
                    if "description" in prop_values.keys():
                        s_entity.description = prop_values["description"]
                    one_hop_graph = OneHopGraphData(None, "s")
                    one_hop_graph.s = s_entity
                    tmp_graph_parse_result_map[s_biz_id_with_type_name] = one_hop_graph
                else:
                    s_entity = tmp_graph_parse_result_map[s_biz_id_with_type_name].s

                if "s" in add_alias and s_biz_id_with_type_name not in one_hop_graph_map.keys():
                    one_hop_graph_map[s_biz_id_with_type_name] = tmp_graph_parse_result_map[s_biz_id_with_type_name]
            else:
                s_biz_id_with_type_name = None

            if o_index == -1 or p_index == -1:
                continue

            o_json = {}
            if o_index != -1:
                o_json = self._convert_node_to_json(data[o_index])
                if self._check_need_property(o_json) is False:
                    continue
                prop_values = o_json['propertyValues']
                o_biz_id = prop_values["id"]
                o_type_name = o_json["type"]
                o_biz_id_with_type_name = generate_biz_id_with_type(o_biz_id, self._get_node_type_zh(o_type_name))
                if o_biz_id_with_type_name not in tmp_graph_parse_result_map.keys():
                    o_entity = EntityData()
                    o_entity.type = o_type_name
                    o_entity.type_zh = self._get_node_type_zh(o_type_name)
                    o_entity.prop = Prop.from_dict(prop_values, o_entity.type, self.schema)
                    o_entity.biz_id = o_biz_id
<<<<<<< HEAD
=======

>>>>>>> 68b2c633
                    o_entity.name = prop_values.get("name", "")
                    if "description" in o_json.keys():
                        o_entity.description = o_json["description"]
                    one_hop_graph = OneHopGraphData(None, "o")
                    one_hop_graph.s = o_entity
                    tmp_graph_parse_result_map[o_biz_id_with_type_name] = one_hop_graph
                else:
                    o_entity = tmp_graph_parse_result_map[o_biz_id_with_type_name].s

                if "o" in add_alias and o_biz_id_with_type_name not in one_hop_graph_map.keys():
                    one_hop_graph_map[o_biz_id_with_type_name] = tmp_graph_parse_result_map[o_biz_id_with_type_name]
            else:
                o_biz_id_with_type_name = None

            if s_entity is None and o_entity is None:
                logger.info("parse_one_hot_graph_graph_detail_with_id_map entity is None")
                continue

            if p_index == -1:
                continue
            p_json = self._convert_edge_to_json(data[p_index])
            p_json = self._trans_normal_p_json(p_json, s_json, o_json)
            rel = RelationData.from_dict(p_json, self.schema)
            # if rel.type in ['similarity', 'source']:
            #     continue
            if s_entity is None:
                s_entity = EntityData()
                if rel.from_id == o_entity.biz_id:
                    s_entity.biz_id = rel.end_id
                    s_entity.type = rel.end_type
                    s_entity.type_zh = self._get_node_type_zh(rel.end_type)
                else:
                    s_entity.biz_id = rel.from_id
                    s_entity.type = rel.from_type
                    s_entity.type_zh = self._get_node_type_zh(rel.from_type)

            if o_entity is None:
                o_entity = EntityData()
                if rel.from_id == s_entity.biz_id:
                    o_entity.biz_id = rel.end_id
                    o_entity.type = rel.end_type
                    o_entity.type_zh = self._get_node_type_zh(rel.end_type)
                else:
                    o_entity.biz_id = rel.from_id
                    o_entity.type = rel.from_type
                    o_entity.type_zh = self._get_node_type_zh(rel.from_type)

            if generate_biz_id_with_type(rel.from_id, rel.from_type) == generate_biz_id_with_type(s_entity.biz_id,
                                                                                                  s_type_name):
                rel.from_entity = s_entity
                rel.end_entity = o_entity

                if s_biz_id_with_type_name is not None and s_biz_id_with_type_name in tmp_graph_parse_result_map.keys():
                    if rel.type in tmp_graph_parse_result_map[s_biz_id_with_type_name].out_relations.keys():
                        tmp_graph_parse_result_map[s_biz_id_with_type_name].out_relations[rel.type].append(rel)
                    else:
                        tmp_graph_parse_result_map[s_biz_id_with_type_name].out_relations[rel.type] = [rel]
                if o_biz_id_with_type_name is not None and o_biz_id_with_type_name in tmp_graph_parse_result_map.keys():
                    if rel.type in tmp_graph_parse_result_map[o_biz_id_with_type_name].in_relations.keys():
                        tmp_graph_parse_result_map[o_biz_id_with_type_name].in_relations[rel.type].append(rel)
                    else:
                        tmp_graph_parse_result_map[o_biz_id_with_type_name].in_relations[rel.type] = [rel]
            else:
                rel.from_entity = o_entity
                rel.from_alias = "o"
                rel.end_entity = s_entity
                rel.end_alias = "s"
                if s_biz_id_with_type_name is not None and s_biz_id_with_type_name in tmp_graph_parse_result_map.keys():
                    if rel.type in tmp_graph_parse_result_map[s_biz_id_with_type_name].in_relations.keys():
                        tmp_graph_parse_result_map[s_biz_id_with_type_name].in_relations[rel.type].append(rel)
                    else:
                        tmp_graph_parse_result_map[s_biz_id_with_type_name].in_relations[rel.type] = [rel]

                if o_biz_id_with_type_name is not None and o_biz_id_with_type_name in tmp_graph_parse_result_map.keys():
                    if rel.type in tmp_graph_parse_result_map[o_biz_id_with_type_name].out_relations.keys():
                        tmp_graph_parse_result_map[o_biz_id_with_type_name].out_relations[rel.type].append(rel)
                    else:
                        tmp_graph_parse_result_map[o_biz_id_with_type_name].out_relations[rel.type] = [rel]
        return one_hop_graph_map<|MERGE_RESOLUTION|>--- conflicted
+++ resolved
@@ -477,10 +477,7 @@
                     o_entity.type_zh = self._get_node_type_zh(o_type_name)
                     o_entity.prop = Prop.from_dict(prop_values, o_entity.type, self.schema)
                     o_entity.biz_id = o_biz_id
-<<<<<<< HEAD
-=======
-
->>>>>>> 68b2c633
+
                     o_entity.name = prop_values.get("name", "")
                     if "description" in o_json.keys():
                         o_entity.description = o_json["description"]
